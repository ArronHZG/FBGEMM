--- conflicted
+++ resolved
@@ -31,18 +31,11 @@
  public:
   using iterator = typename folly::F14FastMap<K, V>::const_iterator;
 
-<<<<<<< HEAD
-  explicit SynchronizedShardedMap(std::size_t numShards,
-                                  std::size_t block_size,
-                                  std::size_t block_alignment,
-                                  std::size_t blocks_per_chunk = 8192)
-=======
   explicit SynchronizedShardedMap(
       std::size_t numShards,
       std::size_t block_size,
       std::size_t block_alignment,
       std::size_t blocks_per_chunk = 8192)
->>>>>>> 60abd680
       : shards_(numShards), mempools_(numShards) {
     // Init mempools_
     for (auto& pool : mempools_) {
@@ -52,26 +45,10 @@
   }
 
   // Get shard map by index
-  auto& by(int index) { return shards_.at(index % shards_.size()); }
-
-  // Get shard pool by index
-  auto* pool_by(int index) {
-    return mempools_.at(index % shards_.size()).get();
+  auto& by(int index) {
+    return shards_.at(index % shards_.size());
   }
 
-<<<<<<< HEAD
-  auto getNumShards() { return shards_.size(); }
-
-  auto getUsedMemSize() const {
-    size_t used_mem_size = 0;
-    size_t block_size = mempools_[0]->get_aligned_block_size();
-    for (size_t i = 0; i < shards_.size(); ++i) {
-      auto rlmap = shards_[i].rlock();
-      // only calculate the sizes of K, V and block that are used
-      used_mem_size += rlmap->size() * (sizeof(K) + sizeof(V) + block_size);
-    }
-    return used_mem_size;
-=======
   // Get shard pool by index
   auto* pool_by(int index) {
     return mempools_.at(index % shards_.size()).get();
@@ -79,7 +56,6 @@
 
   auto getNumShards() {
     return shards_.size();
->>>>>>> 60abd680
   }
 
   auto getUsedMemSize() const {
@@ -97,4 +73,4 @@
   std::vector<folly::Synchronized<folly::F14FastMap<K, V>, M>> shards_;
   std::vector<std::unique_ptr<FixedBlockPool>> mempools_;
 };
-}  // namespace kv_mem+} // namespace kv_mem